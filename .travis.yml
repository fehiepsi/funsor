language: python

sudo: false

env:
    global:
        - PYTHONPATH=$PWD:$PYTHONPATH

cache:
    directories:
        - $HOME/.data

install:
    - pip install -U pip

    # Keep track of pyro-api master branch
    - pip install https://github.com/pyro-ppl/pyro-api/archive/master.zip

<<<<<<< HEAD
    # Keep track of NumPyro master branch
    - pip install https://github.com/pyro-ppl/numpyro/archive/master.zip

    - pip install .[torch,jax,test]
=======
    - pip install .[test]
>>>>>>> deed9014
    - pip freeze

branches:
    only:
        - master

jobs:
    include:
        - stage: default
          name: numpy
          python: 3.6
          script:
              - make test
        - name: torch
          python: 3.6
          script:
              - pip install torch==1.5.0+cpu torchvision==0.6.0+cpu -f https://download.pytorch.org/whl/torch_stable.html
              # Keep track of Pyro dev branch
              - pip install https://github.com/pyro-ppl/pyro/archive/dev.zip
              - pip install -e .[torch]
              - FUNSOR_BACKEND=torch make test
        - name: jax
          python: 3.6
          script:
              - pip install -e .[jax]
              # Keep track of NumPyro master branch
              - pip install https://github.com/pyro-ppl/numpyro/archive/master.zip
              - CI=1 FUNSOR_BACKEND=jax make test<|MERGE_RESOLUTION|>--- conflicted
+++ resolved
@@ -16,14 +16,7 @@
     # Keep track of pyro-api master branch
     - pip install https://github.com/pyro-ppl/pyro-api/archive/master.zip
 
-<<<<<<< HEAD
-    # Keep track of NumPyro master branch
-    - pip install https://github.com/pyro-ppl/numpyro/archive/master.zip
-
-    - pip install .[torch,jax,test]
-=======
     - pip install .[test]
->>>>>>> deed9014
     - pip freeze
 
 branches:
