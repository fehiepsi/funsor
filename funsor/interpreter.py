--- conflicted
+++ resolved
@@ -10,13 +10,7 @@
 from contextlib import contextmanager
 from functools import singledispatch
 
-<<<<<<< HEAD
-import jax
-import numpy
-import torch
-=======
 import numpy as np
->>>>>>> 812923a2
 
 from funsor.domains import Domain
 from funsor.ops import Op, is_numeric_array
@@ -149,26 +143,6 @@
     return _INTERPRETATION(type(x), *map(recursion_reinterpret, x._ast_values))
 
 
-<<<<<<< HEAD
-@recursion_reinterpret.register(str)
-@recursion_reinterpret.register(int)
-@recursion_reinterpret.register(float)
-@recursion_reinterpret.register(type)
-@recursion_reinterpret.register(functools.partial)
-@recursion_reinterpret.register(types.FunctionType)
-@recursion_reinterpret.register(types.BuiltinFunctionType)
-@recursion_reinterpret.register(jax.interpreters.xla.DeviceArray)
-@recursion_reinterpret.register(jax.abstract_arrays.UnshapedArray)
-@recursion_reinterpret.register(numpy.generic)
-@recursion_reinterpret.register(numpy.ndarray)
-@recursion_reinterpret.register(torch.Tensor)
-@recursion_reinterpret.register(numpy.ufunc)
-@recursion_reinterpret.register(torch.nn.Module)
-@recursion_reinterpret.register(Domain)
-@recursion_reinterpret.register(Op)
-def recursion_reinterpret_ground(x):
-    return x
-=======
 _ground_types = (
     str,
     int,
@@ -189,7 +163,6 @@
     @recursion_reinterpret.register(t)
     def recursion_reinterpret_ground(x):
         return x
->>>>>>> 812923a2
 
 
 @recursion_reinterpret.register(tuple)
@@ -238,56 +211,16 @@
     return x.values()
 
 
-<<<<<<< HEAD
-@children.register(str)
-@children.register(int)
-@children.register(float)
-@children.register(type)
-@children.register(functools.partial)
-@children.register(types.FunctionType)
-@children.register(types.BuiltinFunctionType)
-@children.register(jax.interpreters.xla.DeviceArray)
-@children.register(jax.abstract_arrays.UnshapedArray)
-@children.register(numpy.generic)
-@children.register(numpy.ndarray)
-@children.register(torch.Tensor)
-@children.register(torch.nn.Module)
-@children.register(Domain)
-@children.register(Op)
-def _children_ground(x):
-    return ()
-=======
 for t in _ground_types:
     @children.register(t)
     def _children_ground(x):
         return ()
->>>>>>> 812923a2
 
 
 def is_atom(x):
     if isinstance(x, (tuple, frozenset)) and not isinstance(x, Domain):
         return len(x) == 0 or all(is_atom(c) for c in x)
-<<<<<<< HEAD
-    return isinstance(x, (
-        int,
-        str,
-        float,
-        type,
-        functools.partial,
-        types.FunctionType,
-        types.BuiltinFunctionType,
-        torch.Tensor,
-        torch.nn.Module,
-        jax.interpreters.xla.DeviceArray,
-        jax.abstract_arrays.UnshapedArray,
-        numpy.generic,
-        numpy.ndarray,
-        Domain,
-        Op
-    ))
-=======
     return isinstance(x, _ground_types) or is_numeric_array(x) or is_nn_module(x)
->>>>>>> 812923a2
 
 
 def gensym(x=None):
