--- conflicted
+++ resolved
@@ -94,6 +94,8 @@
 
 @ops.cat.register(int, [torch.Tensor])
 def _cat(dim, *x):
+    if len(x) == 1:
+        return x[0]
     return torch.cat(x, dim=dim)
 
 
@@ -123,17 +125,9 @@
     return x.diagonal(dim1=dim1, dim2=dim2)
 
 
-<<<<<<< HEAD
 @ops.einsum.register(str, [torch.Tensor])
 def _einsum(equation, *operands):
     return torch.einsum(equation, *operands)
-=======
-@ops.cat.register(int, [torch.Tensor])
-def _cat(dim, *x):
-    if len(x) == 1:
-        return x[0]
-    return torch.cat(x, dim=dim)
->>>>>>> 26afb5d0
 
 
 @ops.expand.register(torch.Tensor, tuple)
