<<<<<<< HEAD
import jax.numpy as np
=======
from funsor.numpy import USING_JAX, np
>>>>>>> e717d2ff


def einsum(equation, *operands):
    """
    Log-sum-exp implementation of einsum.
    """
<<<<<<< HEAD
=======
    if not USING_JAX:
        # NB: rename symbols to support NumPy, which allow only symbols a-z.
        # This is not required when using JAX.
        symbols = sorted(set(equation) - set(',->'))
        rename = dict(zip(symbols, 'abcdefghijklmnopqrstuvwxyz'))
        equation = ''.join(rename.get(s, s) for s in equation)

>>>>>>> e717d2ff
    inputs, output = equation.split('->')
    if inputs == output:
        return operands[0][...]  # create a new object
    inputs = inputs.split(',')

    shifts = []
    exp_operands = []
    for dims, operand in zip(inputs, operands):
        shift = operand
        for i, dim in enumerate(dims):
            if dim not in output:
                shift = np.max(shift, i, keepdims=True)
        # avoid nan due to -inf - -inf
        shift = np.clip(shift, a_min=np.finfo(shift.dtype).min, a_max=None)
        exp_operands.append(np.exp(operand - shift))

        # permute shift to match output
        shift = shift.reshape([size for size, dim in zip(operand.shape, dims) if dim in output])
        if shift.ndim:
            shift = shift.reshape((1,) * (len(output) - shift.ndim) + shift.shape)
            dims = [dim for dim in dims if dim in output]
            dims = [dim for dim in output if dim not in dims] + dims
            shift = np.transpose(shift, [dims.index(dim) for dim in output])
        shifts.append(shift)

    result = np.log(np.einsum(equation, *exp_operands))
    return sum(shifts + [result])<|MERGE_RESOLUTION|>--- conflicted
+++ resolved
@@ -1,16 +1,10 @@
-<<<<<<< HEAD
-import jax.numpy as np
-=======
 from funsor.numpy import USING_JAX, np
->>>>>>> e717d2ff
 
 
 def einsum(equation, *operands):
     """
     Log-sum-exp implementation of einsum.
     """
-<<<<<<< HEAD
-=======
     if not USING_JAX:
         # NB: rename symbols to support NumPy, which allow only symbols a-z.
         # This is not required when using JAX.
@@ -18,7 +12,6 @@
         rename = dict(zip(symbols, 'abcdefghijklmnopqrstuvwxyz'))
         equation = ''.join(rename.get(s, s) for s in equation)
 
->>>>>>> e717d2ff
     inputs, output = equation.split('->')
     if inputs == output:
         return operands[0][...]  # create a new object
