<<<<<<< HEAD
# Copyright (c) 2017-2019 Uber Technologies, Inc.
# SPDX-License-Identifier: Apache-2.0

import jax.numpy as np

from funsor.einsum.util import Tensordot
=======
# Copyright Contributors to the Pyro project.
# SPDX-License-Identifier: Apache-2.0

import numpy as np
>>>>>>> 812923a2

from funsor.einsum.util import Tensordot


def einsum(equation, *operands):
    """
    Log-sum-exp implementation of einsum.
    """
<<<<<<< HEAD
=======
    # NB: rename symbols to support NumPy, which allow only symbols a-z.
    symbols = sorted(set(equation) - set(',->'))
    rename = dict(zip(symbols, 'abcdefghijklmnopqrstuvwxyz'))
    equation = ''.join(rename.get(s, s) for s in equation)

>>>>>>> 812923a2
    inputs, output = equation.split('->')
    if inputs == output:
        return operands[0][...]  # create a new object
    inputs = inputs.split(',')

    shifts = []
    exp_operands = []
    for dims, operand in zip(inputs, operands):
        shift = operand
        for i, dim in enumerate(dims):
            if dim not in output:
                shift = np.max(shift, i, keepdims=True)
        # avoid nan due to -inf - -inf
        shift = np.clip(shift, a_min=np.finfo(shift.dtype).min, a_max=None)
        exp_operands.append(np.exp(operand - shift))

        # permute shift to match output
        shift = shift.reshape([size for size, dim in zip(operand.shape, dims) if dim in output])
        if shift.ndim:
            shift = shift.reshape((1,) * (len(output) - shift.ndim) + shift.shape)
            dims = [dim for dim in dims if dim in output]
            dims = [dim for dim in output if dim not in dims] + dims
            shift = np.transpose(shift, [dims.index(dim) for dim in output])
        shifts.append(shift)

    result = np.log(np.einsum(equation, *exp_operands))
    return sum(shifts + [result])


tensordot = Tensordot(einsum)
transpose = np.transpose

<<<<<<< HEAD
__all__ = ["transpose", "einsum", "tensordot"]
=======
__all__ = ["einsum", "tensordot", "transpose"]
>>>>>>> 812923a2
<|MERGE_RESOLUTION|>--- conflicted
+++ resolved
@@ -1,16 +1,7 @@
-<<<<<<< HEAD
-# Copyright (c) 2017-2019 Uber Technologies, Inc.
-# SPDX-License-Identifier: Apache-2.0
-
-import jax.numpy as np
-
-from funsor.einsum.util import Tensordot
-=======
 # Copyright Contributors to the Pyro project.
 # SPDX-License-Identifier: Apache-2.0
 
 import numpy as np
->>>>>>> 812923a2
 
 from funsor.einsum.util import Tensordot
 
@@ -19,14 +10,11 @@
     """
     Log-sum-exp implementation of einsum.
     """
-<<<<<<< HEAD
-=======
     # NB: rename symbols to support NumPy, which allow only symbols a-z.
     symbols = sorted(set(equation) - set(',->'))
     rename = dict(zip(symbols, 'abcdefghijklmnopqrstuvwxyz'))
     equation = ''.join(rename.get(s, s) for s in equation)
 
->>>>>>> 812923a2
     inputs, output = equation.split('->')
     if inputs == output:
         return operands[0][...]  # create a new object
@@ -59,8 +47,4 @@
 tensordot = Tensordot(einsum)
 transpose = np.transpose
 
-<<<<<<< HEAD
-__all__ = ["transpose", "einsum", "tensordot"]
-=======
-__all__ = ["einsum", "tensordot", "transpose"]
->>>>>>> 812923a2
+__all__ = ["einsum", "tensordot", "transpose"]