--- conflicted
+++ resolved
@@ -19,34 +19,6 @@
 	isort -y
 
 test: lint FORCE
-<<<<<<< HEAD
-	pytest -v -n auto test/*py
-	FUNSOR_BACKEND=torch pytest -v -n auto test/
-	FUNSOR_BACKEND=jax pytest -v test/test_tensor.py
-	FUNSOR_BACKEND=jax pytest -v test/test_gaussian.py
-	FUNSOR_BACKEND=jax pytest -v test/test_einsum.py
-	FUNSOR_BACKEND=jax pytest -v test/test_distribution.py
-	FUNSOR_BACKEND=torch FUNSOR_DEBUG=1 pytest -v test/test_gaussian.py
-	FUNSOR_BACKEND=torch FUNSOR_USE_TCO=1 pytest -v test/test_terms.py
-	FUNSOR_BACKEND=torch FUNSOR_USE_TCO=1 pytest -v test/test_einsum.py
-	FUNSOR_BACKEND=torch python examples/discrete_hmm.py -n 2
-	FUNSOR_BACKEND=torch python examples/discrete_hmm.py -n 2 -t 50 --lazy
-	FUNSOR_BACKEND=torch FUNSOR_USE_TCO=1 python examples/discrete_hmm.py -n 1 -t 50 --lazy
-	FUNSOR_BACKEND=torch FUNSOR_USE_TCO=1 python examples/discrete_hmm.py -n 1 -t 500 --lazy
-	FUNSOR_BACKEND=torch python examples/kalman_filter.py -n 2
-	FUNSOR_BACKEND=torch python examples/kalman_filter.py -n 2 -t 50 --lazy
-	FUNSOR_BACKEND=torch FUNSOR_USE_TCO=1 python examples/kalman_filter.py -n 1 -t 50 --lazy
-	FUNSOR_BACKEND=torch FUNSOR_USE_TCO=1 python examples/kalman_filter.py -n 1 -t 500 --lazy
-	FUNSOR_BACKEND=torch python examples/minipyro.py
-	FUNSOR_BACKEND=torch python examples/minipyro.py --jit
-	FUNSOR_BACKEND=torch python examples/slds.py -n 2 -t 50
-	FUNSOR_BACKEND=torch python examples/pcfg.py --size 3
-	FUNSOR_BACKEND=torch python examples/vae.py --smoke-test
-	FUNSOR_BACKEND=torch python examples/eeg_slds.py --num-steps 2 --fon --test 
-	FUNSOR_BACKEND=torch python examples/mixed_hmm/experiment.py -d seal -i discrete -g discrete -zi --smoke
-	FUNSOR_BACKEND=torch python examples/mixed_hmm/experiment.py -d seal -i discrete -g discrete -zi --parallel --smoke
-	FUNSOR_BACKEND=torch python examples/sensor.py --seed=0 --num-frames=2 -n 1
-=======
 ifeq (${FUNSOR_BACKEND}, torch)
 	pytest -v -n auto test/
 	FUNSOR_DEBUG=1 pytest -v test/test_gaussian.py
@@ -69,7 +41,6 @@
 	python examples/mixed_hmm/experiment.py -d seal -i discrete -g discrete -zi --smoke
 	python examples/mixed_hmm/experiment.py -d seal -i discrete -g discrete -zi --parallel --smoke
 	python examples/sensor.py --seed=0 --num-frames=2 -n 1
->>>>>>> deed9014
 	@echo PASS
 else ifeq (${FUNSOR_BACKEND}, jax)
 	pytest -v -n auto --ignore=test/examples --ignore=test/pyro --ignore=test/pyroapi
