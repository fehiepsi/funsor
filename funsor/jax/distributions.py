--- conflicted
+++ resolved
@@ -37,13 +37,8 @@
 )
 from funsor.domains import Real, Reals
 import funsor.ops as ops
-<<<<<<< HEAD
 from funsor.tensor import Function, Tensor, dummy_numeric_array
-from funsor.terms import Binary, Funsor, Reduce, Variable, eager, to_funsor
-=======
-from funsor.tensor import Tensor, dummy_numeric_array
-from funsor.terms import Binary, Funsor, Variable, eager, to_data, to_funsor
->>>>>>> 84286d17
+from funsor.terms import Binary, Funsor, Reduce, Variable, eager, to_data, to_funsor
 from funsor.util import methodof
 
 
